use indexmap::IndexMap;
use serde::Deserialize;
use serde::Serialize;
use serde_json::Value;
use std::collections::HashMap;
use std::collections::HashSet;
use std::collections::VecDeque;
use std::hash::{DefaultHasher, Hash, Hasher};
use std::sync::Arc;
use std::sync::Mutex;
use std::time::Duration;
use std::time::Instant;
use tokio::sync::watch;
use tokio::task;
use tokio::time::timeout;
use uuid::Uuid;

use crate::cache::Cache;
use crate::cache::DAGResult;
use crate::component::Registry;
use crate::component::{Component, Data, DataType};

#[derive(Debug, Clone)]
pub(crate) struct NodeIR {
    pub(crate) id: String,
    pub(crate) namespace: Option<String>,
    pub(crate) component_type: String,
    pub(crate) config: Value,
    pub(crate) inputs: Option<Data>,
}

#[derive(Debug)]
pub struct DAGIR {
    pub(crate) nodes: Vec<NodeIR>,
    pub(crate) edges: HashMap<String, Vec<Edge>>,
}

#[derive(Debug, Clone, Eq, PartialEq, Hash)]
pub(crate) struct Edge {
    pub(crate) source: String,
    pub(crate) target: String,
}
impl DAGIR {
    /// Creates a new DAGIR from a JSON configuration
    ///
    /// # Errors
    ///
    /// Returns an error if:
    /// - The root JSON is not an array
    /// - Any node is missing required fields (`id`, `component_type`, `config`)
    /// - Any node ID is empty
    /// - Any input data is of an unsupported type
    ///
    /// # Panics
    ///
    /// Panics if integer conversion fails when processing numeric inputs
    pub fn from_json(json_config: &Value) -> Result<Self, String> {
        let start = Instant::now();
        let mut nodes = Vec::new();
        let mut edges: HashMap<String, Vec<Edge>> = HashMap::new();

        let array = json_config
            .as_array()
            .ok_or_else(|| "Root JSON must be an array".to_string())?;

        for node in array {
            let id = node
                .get("id")
                .and_then(|v| v.as_str())
                .ok_or_else(|| "Node ID must be a string".to_string())?
                .to_string();

            if id.is_empty() {
                return Err("Node ID cannot be empty".to_string());
            }

            let component_type = node
                .get("component_type")
                .and_then(|v| v.as_str())
                .ok_or_else(|| format!("Node {id} missing component_type"))?
                .to_string();

            let config = node
                .get("config")
                .ok_or_else(|| format!("Node {id} missing config"))?
                .clone();

            let namespace = node
                .get("namespace")
                .and_then(|v| v.as_str())
                .map(String::from);

            let inputs = node
                .get("inputs")
                .map(|v| match v {
                    Value::String(s) => Ok(Data::Text(s.clone())),
                    Value::Number(n) => n
                        .as_i64()
                        .map(|i| Data::Integer(i32::try_from(i).unwrap()))
                        .ok_or_else(|| "Unsupported number type in inputs".to_string()),
                    Value::Array(arr) => {
                        let data_list = arr
                            .iter()
                            .map(|item| match item {
                                Value::String(s) => Ok(Data::Text(s.clone())),
                                Value::Number(n) => n
                                    .as_i64()
                                    .map(|i| Data::Integer(i32::try_from(i).unwrap()))
                                    .ok_or_else(|| {
                                        "Unsupported number type in array input".to_string()
                                    }),
                                _ => Err("Unsupported type in array input".to_string()),
                            })
                            .collect::<Result<Vec<_>, String>>()?;
                        Ok(Data::List(data_list))
                    }
                    Value::Object(_) => Ok(Data::Json(v.clone())),
                    _ => Err("Unsupported input type".to_string()),
                })
                .transpose()?;

            nodes.push(NodeIR {
                id: id.clone(),
                namespace,
                component_type,
                config,
                inputs,
            });

            if let Some(depends_on) = node.get("depends_on") {
                let deps = depends_on
                    .as_array()
                    .ok_or_else(|| format!("Node {id} depends_on must be an array"))?;

                let mut node_edges = Vec::new();
                for dep in deps {
                    let source = dep
                        .as_str()
                        .ok_or_else(|| format!("Node {id} dependency must be a string"))?
                        .to_string();

                    node_edges.push(Edge {
                        source,
                        target: id.clone(),
<<<<<<< HEAD
                        target_input: String::new(),
=======
>>>>>>> ee905c7c
                    });
                }
                if !node_edges.is_empty() {
                    edges.insert(id.clone(), node_edges);
                }
            }
        }

        let duration = start.elapsed();
        println!("DAGIR from_json took {duration:?}");
        Ok(DAGIR { nodes, edges })
    }

    #[must_use]
    pub fn calculate_hash(&self) -> u64 {
        let mut hasher = DefaultHasher::new();

        let mut sorted_nodes = self.nodes.clone();
        sorted_nodes.sort_by(|a, b| a.id.cmp(&b.id));

        for node in &sorted_nodes {
            node.id.hash(&mut hasher);
            node.namespace.hash(&mut hasher);
            node.component_type.hash(&mut hasher);
            node.config.to_string().hash(&mut hasher);
            node.inputs.hash(&mut hasher);
        }

        let mut sorted_edges: Vec<_> = self.edges.iter().collect();
        sorted_edges.sort_by(|(k1, _), (k2, _)| k1.cmp(k2));

        for (target, edges) in sorted_edges {
            target.hash(&mut hasher);
            let mut sorted_edges = edges.clone();
            sorted_edges.sort_by(|a, b| a.source.cmp(&b.source));
            for edge in sorted_edges {
                edge.hash(&mut hasher);
            }
        }

        hasher.finish()
    }
}

#[derive(Debug)]
pub enum DAGError {
    /// Represents a type mismatch error.
    TypeMismatch {
        node_id: String,
        expected: DataType,
        actual: DataType,
    },
    /// Represents a missing dependency output.
    MissingDependency {
        node_id: String,
        dependency_id: String,
    },
    /// Represents a runtime error during component execution.
    ExecutionError { node_id: String, reason: String },
    /// Represents a node not found in the DAG.
    NodeNotFound { node: String },
    /// Represents invalid configuration or setup.
    InvalidConfiguration(String),
    /// Represents a cycle detected in the DAG.
    CycleDetected,
    /// Represents no valid inputs for a node.
    NoValidInputs { node_id: String, expected: DataType },
    /// Represents a historical result not found
    HistoricalResultNotFound { request_id: String },
    /// Represents a type system failure.
    TypeSystemFailure {
        component: String,
        expected: DataType,
        received: DataType,
    },
}

impl std::fmt::Display for DAGError {
    fn fmt(&self, f: &mut std::fmt::Formatter<'_>) -> std::fmt::Result {
        match self {
            DAGError::TypeMismatch {
                node_id,
                expected,
                actual,
            } => {
                write!(
                    f,
                    "Node {node_id}: Type mismatch. Expected {expected:?}, got {actual:?}"
                )
            }
            DAGError::MissingDependency {
                node_id,
                dependency_id,
            } => {
                write!(
                    f,
                    "Node {node_id}: Missing output from dependency {dependency_id}"
                )
            }
            DAGError::ExecutionError { node_id, reason } => {
                write!(f, "Node {node_id}: Execution failed. Reason: {reason}")
            }
            DAGError::InvalidConfiguration(reason) => {
                write!(f, "Invalid configuration: {reason}")
            }
            DAGError::CycleDetected => write!(f, "Cycle detected in the DAG"),
            DAGError::NodeNotFound { node } => write!(f, "Node {node} not found"),
            DAGError::NoValidInputs { node_id, expected } => {
                write!(f, "Node {node_id}: No valid inputs. Expected {expected:?}")
            }
            DAGError::HistoricalResultNotFound { request_id } => {
                write!(f, "No historical result found for request ID: {request_id}")
            }
            DAGError::TypeSystemFailure {
                component,
                expected,
                received,
            } => {
                write!(
                    f,
                    "Type system failure in component {component}: Expected {expected:?}, received {received:?}"
                )
            }
        }
    }
}

impl std::error::Error for DAGError {}

#[derive(Debug, Clone, Serialize, Deserialize)]
pub struct DAGConfig {
    pub per_node_timeout_ms: Option<u64>,
    pub enable_memory_cache: bool,
    pub enable_history: bool,
}

impl DAGConfig {
    #[must_use]
    pub fn enable_memory_cache(&self) -> bool {
        self.enable_memory_cache
    }

    #[must_use]
    pub fn enable_history(&self) -> bool {
        self.enable_history
    }

    #[must_use]
    pub fn per_node_timeout_ms(&self) -> Option<u64> {
        self.per_node_timeout_ms
    }

    #[must_use]
    pub fn cache_off() -> Self {
        Self {
            per_node_timeout_ms: Some(200),
            enable_memory_cache: false,
            enable_history: false,
        }
    }
}

impl Default for DAGConfig {
    fn default() -> Self {
        DAGConfig {
            per_node_timeout_ms: Some(200),
            enable_memory_cache: true,
            enable_history: true,
        }
    }
}

pub type Notifiers = Arc<Mutex<HashMap<String, watch::Sender<()>>>>;
pub type SharedResults = Arc<Mutex<IndexMap<String, Data>>>;

pub struct DAG {
    nodes: Arc<HashMap<String, Arc<dyn Component>>>,
    edges: Arc<HashMap<String, Vec<Edge>>>,
    initial_inputs: Arc<HashMap<String, Data>>,
    config: DAGConfig,
    cache: Option<Arc<Cache>>,
    ir_hash: u64,
}

impl DAG {
    /// Creates a new DAG from an IR representation
    ///
    /// # Errors
    ///
    /// Returns an error if:
    /// - There are duplicate node IDs
    /// - A node depends on a non-existent node
    /// - Component creation fails
    /// - Initial input types don't match component input types
    pub fn from_ir(
        ir: DAGIR,
        registry: &Registry,
        config: DAGConfig,
        cache: Option<Arc<Cache>>,
    ) -> Result<Self, String> {
        let ir_hash = ir.calculate_hash();
        let mut nodes = HashMap::new();
        let mut edges: HashMap<String, Vec<Edge>> = HashMap::new();
        let mut initial_inputs = HashMap::new();
        let mut node_ids = HashSet::new();

        println!("DAGConfig: {config:?}");

        println!("Checking for duplicate node IDs");
        for node in &ir.nodes {
            if !node_ids.insert(node.id.clone()) {
                return Err(format!("Duplicate node ID found: {}", node.id));
            }
        }

        println!("Registry: {registry:?}");
        println!("Creating components");
        for node in ir.nodes {
            let component = registry
                .get_configured(&node.component_type, &node.config)
                .map_err(|e| format!("Failed to get component for node {}: {}", node.id, e))?;

            if let Some(input) = &node.inputs {
                if !Self::validate_data_type(input, &component.input_type()) {
                    return Err(format!(
                        "Node {} initial input type mismatch. Expected {:?}, got {:?}",
                        node.id,
                        component.input_type(),
                        input.get_type()
                    ));
                }
                initial_inputs.insert(node.id.clone(), input.clone());
            }

            println!("Checking dependencies for node {}", node.id);
            if let Some(deps) = ir.edges.get(&node.id) {
                for dep in deps {
                    if !node_ids.contains(&dep.source) {
                        return Err(format!(
                            "Node {} depends on non-existent node {}",
                            dep.target, dep.source
                        ));
                    }
                    edges
                        .entry(dep.target.clone())
                        .or_default()
                        .push(dep.clone());
                }
            }

            nodes.insert(node.id.clone(), component);
        }

        Ok(Self {
            nodes: Arc::new(nodes),
            edges: Arc::new(edges),
            initial_inputs: Arc::new(initial_inputs),
            config,
            cache,
            ir_hash,
        })
    }

    fn validate_data_type(data: &Data, expected_type: &DataType) -> bool {
        match expected_type {
            DataType::Null => matches!(data, Data::Null),
            DataType::Integer => matches!(data, Data::Integer(_)),
            DataType::Float => matches!(data, Data::Float(_)),
            DataType::Text => matches!(data, Data::Text(_)),
            DataType::List(element_type) => {
                if let Data::List(items) = data {
                    items
                        .iter()
                        .all(|item| DAG::validate_data_type(item, element_type))
                } else {
                    false
                }
            }
            DataType::Json => matches!(data, Data::Json(_)),
            DataType::Union(types) => types.iter().any(|t| DAG::validate_data_type(data, t)),
        }
    }

    /// Execute the DAG with the given request ID.
    ///
    /// # Errors
    ///
    /// Returns a `DAGError` if:
    /// - Any node execution fails
    /// - There are missing dependencies
    /// - There are type mismatches between node inputs/outputs
    /// - The DAG contains cycles
    pub async fn execute(
        &self,
        request_id: Option<String>,
    ) -> Result<IndexMap<String, Data>, DAGError> {
        let start_time = Instant::now();
        let request_id = request_id.unwrap_or_else(|| Uuid::new_v4().to_string());
        println!(
            "[{:.2}s] Starting DAG execution with request_id: {}",
            start_time.elapsed().as_secs_f32(),
            request_id
        );

        if self.config.enable_memory_cache() {
            if let Some(cache) = &self.cache {
                if let Some(cached_result) =
                    cache.get_cached_result(self.ir_hash, &self.initial_inputs)
                {
                    println!(
                        "[{:.2}s] Cache hit! Returning cached result",
                        start_time.elapsed().as_secs_f32()
                    );
                    return Ok(cached_result.node_results);
                }
            }
        }

        let sorted_nodes = self.compute_execution_order(start_time.elapsed().as_secs_f32())?;

        let (notifiers, shared_results) =
            self.setup_execution_state(start_time.elapsed().as_secs_f32());

        let final_results = self
            .execute_nodes(
                sorted_nodes,
                notifiers,
                shared_results,
                start_time.elapsed().as_secs_f32(),
            )
            .await?;

        if let Some(cache) = &self.cache {
            self.handle_caching(
                cache,
                &final_results,
                &request_id,
                start_time.elapsed().as_secs_f32(),
            );
        }

        println!(
            "[{:.2}s] DAG execution completed",
            start_time.elapsed().as_secs_f32()
        );
        Ok(final_results)
    }

    fn compute_execution_order(&self, elapsed_secs: f32) -> Result<Vec<String>, DAGError> {
        println!("[{elapsed_secs:.2}s] Starting topological sort");
        let mut in_degree: HashMap<String, usize> = HashMap::new();
        let mut graph: HashMap<String, Vec<String>> = HashMap::new();

        for node_id in self.nodes.keys() {
            graph.entry(node_id.clone()).or_default();
            in_degree.entry(node_id.clone()).or_insert(0);
        }

        for edges in self.edges.values() {
            for edge in edges {
                *in_degree.entry(edge.target.clone()).or_default() += 1;
                graph
                    .entry(edge.source.clone())
                    .or_default()
                    .push(edge.target.clone());
            }
        }

        println!("Initial in-degrees: {in_degree:?}");

        let mut zero_degree_nodes: Vec<_> = in_degree
            .iter()
            .filter(|(_, &degree)| degree == 0)
            .map(|(node, _)| node.clone())
            .collect();
        zero_degree_nodes.sort();
        let mut queue: VecDeque<_> = zero_degree_nodes.into();

        let mut sorted_nodes = Vec::new();
        while let Some(node) = queue.pop_front() {
            sorted_nodes.push(node.clone());

            if let Some(children) = graph.get(&node) {
                for child in children {
                    if let Some(degree) = in_degree.get_mut(child) {
                        *degree -= 1;
                        if *degree == 0 {
                            queue.push_back(child.clone());
                        }
                    }
                }
            }
        }

        println!(
            "[{elapsed_secs:.2}s] Topological sort complete. Execution order: {sorted_nodes:?}"
        );

        if sorted_nodes.len() != self.nodes.len() {
            return Err(DAGError::CycleDetected);
        }

        Ok(sorted_nodes)
    }

<<<<<<< HEAD
    fn setup_execution_state(&self, elapsed_secs: f32) -> (Notifiers, SharedResults) {
=======
    fn setup_execution_state(
        &self,
        elapsed_secs: f32,
    ) -> (
        Arc<Mutex<HashMap<String, watch::Sender<()>>>>,
        Arc<Mutex<IndexMap<String, Data>>>,
    ) {
>>>>>>> ee905c7c
        println!("[{elapsed_secs:.2}s] Setting up notification channels");

        let mut results = IndexMap::new();
        results.extend((*self.initial_inputs).clone());
        println!(
            "[{:.2}s] Initialized with {} initial inputs",
            elapsed_secs,
            self.initial_inputs.len()
        );

        let notifiers = Arc::new(Mutex::new(HashMap::new()));
        let shared_results = Arc::new(Mutex::new(results));

        (notifiers, shared_results)
    }

    async fn execute_nodes(
        &self,
        sorted_nodes: Vec<String>,
        notifiers: Notifiers,
        shared_results: SharedResults,
        elapsed_secs: f32,
    ) -> Result<IndexMap<String, Data>, DAGError> {
        for node_id in &sorted_nodes {
            let (tx, _) = watch::channel(());
            notifiers.lock().unwrap().insert(node_id.clone(), tx);
        }

        println!(
            "[{:.2}s] Spawning tasks for {} nodes",
            elapsed_secs,
            sorted_nodes.len()
        );

        let mut handles = Vec::new();
        for node_id in sorted_nodes {
            handles.push(self.spawn_node_task(&node_id, &notifiers, &shared_results, elapsed_secs));
        }

        println!("[{elapsed_secs:.2}s] Waiting for all tasks to complete");

        for handle in handles {
            handle.await.map_err(|e| DAGError::ExecutionError {
                node_id: "unknown".to_string(),
                reason: format!("Task join error: {e}"),
            })??;
        }

        let final_results = (*shared_results.lock().unwrap()).clone();
        println!("[{elapsed_secs:.2}s] All tasks completed");
        println!("Final results: {final_results:?}");

        Ok(final_results)
    }

    #[allow(clippy::too_many_lines)]
    fn spawn_node_task(
        &self,
        node_id: &str,
        notifiers: &Notifiers,
        shared_results: &SharedResults,
        elapsed_secs: f32,
    ) -> tokio::task::JoinHandle<Result<(), DAGError>> {
        let node_id = node_id.to_string();
        let notifiers = Arc::clone(notifiers);
        let shared_results = Arc::clone(shared_results);

        let mut receivers = HashMap::new();
        if let Some(edges) = self.edges.get(&node_id) {
            for edge in edges {
                if let Some(sender) = notifiers.lock().unwrap().get(&edge.source) {
                    receivers.insert(edge.source.clone(), sender.subscribe());
                }
            }
        }

        let nodes = Arc::clone(&self.nodes);
        let edges = Arc::clone(&self.edges);
        let initial_inputs = Arc::clone(&self.initial_inputs);
        let timeout_ms = self.config.per_node_timeout_ms();

        let node_id_for_async = node_id.clone();
        let shared_results_for_async = Arc::clone(&shared_results);
        let notifiers_for_async = Arc::clone(&notifiers);
        let start_time = Instant::now();

        tokio::spawn(async move {
            println!(
                "[{:.2}s] Starting task for node {}",
                elapsed_secs + start_time.elapsed().as_secs_f32(),
                node_id_for_async
            );

            for receiver in receivers.values_mut() {
                if let Err(e) = receiver.changed().await {
                    return Err(DAGError::ExecutionError {
                        node_id: node_id_for_async.clone(),
                        reason: format!("Failed to receive dependency notification: {e}"),
                    });
                }
            }

            println!(
                "[{:.2}s] Node {} dependencies satisfied, executing",
                elapsed_secs + start_time.elapsed().as_secs_f32(),
                node_id_for_async
            );

            let node_id_for_blocking = node_id_for_async.clone();
            let shared_results_for_blocking = Arc::clone(&shared_results_for_async);

            let execution = task::spawn_blocking(move || {
                let input_data = {
                    let results_guard = shared_results_for_blocking.lock().unwrap();
                    Self::prepare_input_data(
                        &node_id_for_blocking,
                        edges
                            .get(&node_id_for_blocking)
<<<<<<< HEAD
                            .map_or(&[], std::vec::Vec::as_slice),
=======
                            .map_or(&[], |e| e.as_slice()),
>>>>>>> ee905c7c
                        &results_guard,
                        &initial_inputs,
                        &nodes.get(&node_id_for_blocking).unwrap().input_type(),
                    )?
                };

                let component = nodes.get(&node_id_for_blocking).unwrap();
                let output = component.execute(input_data)?;
                Ok((node_id_for_blocking, output))
            });

            let node_id_for_error = node_id_for_async.clone();

            let result = if let Some(ms) = timeout_ms {
                match timeout(Duration::from_millis(ms), execution).await {
                    Ok(result) => result.map_err(|e| DAGError::ExecutionError {
                        node_id: node_id_for_error.clone(),
                        reason: format!("Task join error: {e}"),
                    })?,
                    Err(_) => Err(DAGError::ExecutionError {
                        node_id: node_id_for_error.clone(),
                        reason: format!("Node execution timed out after {ms}ms"),
                    }),
                }
            } else {
                execution.await.map_err(|e| DAGError::ExecutionError {
                    node_id: node_id_for_error.clone(),
                    reason: format!("Task join error: {e}"),
                })?
            };

            match result {
                Ok((id, output)) => {
                    println!(
                        "[{:.2}s] Node {} completed successfully",
                        elapsed_secs + start_time.elapsed().as_secs_f32(),
                        id
                    );
                    shared_results_for_async
                        .lock()
                        .unwrap()
                        .insert(id.clone(), output);
                    if let Some(sender) = notifiers_for_async.lock().unwrap().get(&id) {
                        let _ = sender.send(());
                    }
                    Ok(())
                }
                Err(e) => {
                    println!(
                        "[{:.2}s] Node {} failed: {:?}",
                        elapsed_secs + start_time.elapsed().as_secs_f32(),
                        node_id_for_error,
                        e
                    );
                    Err(e)
                }
            }
        })
    }

    fn prepare_input_data(
        node_id: &str,
        edges: &[Edge],
        results: &IndexMap<String, Data>,
        initial_inputs: &HashMap<String, Data>,
        expected_type: &DataType,
    ) -> Result<Data, DAGError> {
        println!("Preparing input data for node {node_id}");

        if !edges.is_empty() {
            let mut valid_inputs = Vec::new();
            for edge in edges {
                if let Some(output) = results.get(&edge.source) {
                    valid_inputs.push(output.clone());
                } else {
                    return Err(DAGError::MissingDependency {
                        node_id: node_id.to_string(),
                        dependency_id: edge.source.clone(),
                    });
                }
            }

            if valid_inputs.len() == 1 {
                let input = valid_inputs.pop().unwrap();
                if !Self::validate_data_type(&input, expected_type) {
                    return Err(DAGError::TypeMismatch {
                        node_id: node_id.to_string(),
                        expected: expected_type.clone(),
                        actual: input.get_type(),
                    });
                }
                return Ok(input);
            }
            return Ok(Data::List(valid_inputs));
        }

        if let Some(input) = initial_inputs.get(node_id) {
            return Ok(input.clone());
        }

        Ok(Data::Null)
    }

    fn handle_caching(
        &self,
        cache: &Arc<Cache>,
        final_results: &IndexMap<String, Data>,
        request_id: &str,
        elapsed_secs: f32,
    ) {
        println!("[{elapsed_secs:.2}s] Caching results");
        let cache = Arc::clone(cache);
        let results_copy = final_results.clone();
        let inputs = self.initial_inputs.clone();
        let request_id = request_id.to_string();
        let ir_hash = self.ir_hash;

        tokio::spawn(async move {
            cache.store_result(ir_hash, &inputs, results_copy, Some(request_id));
        });
    }

    /// Replay a previous execution by request ID
    ///
    /// # Errors
    ///
    /// Returns a `DAGError` if:
    /// - History replay is disabled
    /// - Cache is not configured
    /// - No historical result found for the given request ID
    pub async fn replay(&self, request_id: &str) -> Result<IndexMap<String, Data>, DAGError> {
        if !self.config.enable_history {
            return Err(DAGError::InvalidConfiguration(
                "History replay is disabled".to_string(),
            ));
        }

        if let Some(cache) = &self.cache {
            if let Some(historical_result) = cache.get_historical_result(request_id).await {
                Ok(historical_result.node_results)
            } else {
                Err(DAGError::HistoricalResultNotFound {
                    request_id: request_id.to_string(),
                })
            }
        } else {
            Err(DAGError::InvalidConfiguration(
                "Cache not configured".to_string(),
            ))
        }
    }

    #[must_use]
    pub fn get_cached_result(&self) -> Option<DAGResult> {
        if !self.config.enable_memory_cache {
            println!("Memory cache is disabled");
            return None;
        }
        self.cache
            .as_ref()
            .and_then(|c| c.get_cached_result(self.ir_hash, &self.initial_inputs))
    }

    #[must_use]
    pub fn get_result_by_request_id(&self, request_id: &str) -> Option<DAGResult> {
        if !self.config.enable_memory_cache {
            return None;
        }
        self.cache
            .as_ref()
            .and_then(|c| c.get_result_by_request_id(request_id))
    }

    #[must_use]
    pub fn get_cached_node_result(&self, node_id: &str) -> Option<Data> {
        if !self.config.enable_memory_cache {
            return None;
        }
        if let Some(cache) = &self.cache {
            cache.get_cached_node_result(self.ir_hash, &self.initial_inputs, node_id)
        } else {
            None
        }
    }

    pub async fn get_historical_result(&self, request_id: &str) -> Option<DAGResult> {
        if !self.config.enable_history {
            return None;
        }
        if let Some(cache) = &self.cache {
            cache.get_historical_result(request_id).await
        } else {
            None
        }
    }
}<|MERGE_RESOLUTION|>--- conflicted
+++ resolved
@@ -142,10 +142,6 @@
                     node_edges.push(Edge {
                         source,
                         target: id.clone(),
-<<<<<<< HEAD
-                        target_input: String::new(),
-=======
->>>>>>> ee905c7c
                     });
                 }
                 if !node_edges.is_empty() {
@@ -551,17 +547,7 @@
         Ok(sorted_nodes)
     }
 
-<<<<<<< HEAD
     fn setup_execution_state(&self, elapsed_secs: f32) -> (Notifiers, SharedResults) {
-=======
-    fn setup_execution_state(
-        &self,
-        elapsed_secs: f32,
-    ) -> (
-        Arc<Mutex<HashMap<String, watch::Sender<()>>>>,
-        Arc<Mutex<IndexMap<String, Data>>>,
-    ) {
->>>>>>> ee905c7c
         println!("[{elapsed_secs:.2}s] Setting up notification channels");
 
         let mut results = IndexMap::new();
@@ -680,11 +666,7 @@
                         &node_id_for_blocking,
                         edges
                             .get(&node_id_for_blocking)
-<<<<<<< HEAD
                             .map_or(&[], std::vec::Vec::as_slice),
-=======
-                            .map_or(&[], |e| e.as_slice()),
->>>>>>> ee905c7c
                         &results_guard,
                         &initial_inputs,
                         &nodes.get(&node_id_for_blocking).unwrap().input_type(),
